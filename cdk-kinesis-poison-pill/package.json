--- conflicted
+++ resolved
@@ -31,15 +31,9 @@
     "yargs": "^17.7.2"
   },
   "dependencies": {
-<<<<<<< HEAD
-    "@aws-cdk/aws-lambda-go-alpha": "2.55.1-alpha.0",
-    "aws-cdk-lib": "2.177.0",
-    "constructs": "^10.0.0",
-=======
     "@aws-cdk/aws-lambda-go-alpha": "2.182.0-alpha.0",
     "aws-cdk-lib": "2.182.0",
     "constructs": "^10.4.2",
->>>>>>> 055a537d
     "js-yaml": "^4.1.0",
     "openapi3-ts": "^4.4.0",
     "source-map-support": "^0.5.21",
