--- conflicted
+++ resolved
@@ -14,11 +14,7 @@
   },
   "gitHub": {
     "template": {
-<<<<<<< HEAD
       "repoURL": "https://github.com/aws-samples/serverless-patterns/tree/main/cloudtrail-lambda-dynamo-cdk",
-=======
-      "repoURL": "https://https://github.com/aws-samples/serverless-patterns/tree/main/cloudtrail-lambda-dynamo-cdk",
->>>>>>> 8ca3f584
       "templateURL": "serverless-patterns/cloudtrail-lambda-dynamo-cdk",
       "projectFolder": "cloudtrail-lambda-dynamo-cdk/src",
       "templateFile": "cloudtrail-lambda-dynamo-cdk/src/lib/tag-compliance-stack.ts"
