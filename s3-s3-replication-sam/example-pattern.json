{
  "title": "AWS S3 bucket replication",
  "description": "This pattern sets up replication between S3 buckets.",
  "language": "Python",
  "level": "200",
  "framework": "SAM",
  "introBox": {
    "headline": "How it works",
    "text": [
      "This pattern sets up S3 replication between two buckets. The replication configuration is set up in the source bucket, and the destination bucket is set up to receive the replicated objects. The replication configuration is set up to replicate all objects in the source bucket to the destination bucket."
    ]
  },
  "gitHub": {
    "template": {
      "repoURL": "https://github.com/aws-samples/serverless-patterns/tree/main/s3-s3-replication-sam",
      "templateURL": "serverless-patterns/s3-s3-replication-sam",
      "projectFolder": "s3-s3-replication-sam",
      "templateFile": "template.yaml"
    }
  },
  "resources": {
    "bullets": [
      {
        "text": "Replicating Objects",
        "link": "https://docs.aws.amazon.com/AmazonS3/latest/userguide/replication.html"
      },
      {
<<<<<<< HEAD
        "text": "Cross Region Replication",
        "link": "https://www.youtube.com/watch?v=_6admeBN-lI&themeRefresh=1"
=======
        "text": "Same Region Replication",
        "link": "https://aws.amazon.com/about-aws/whats-new/2019/09/amazon-s3-introduces-same-region-replication/"
>>>>>>> b5c9cc9f
      }
    ]
  },
  "deploy": {
    "text": [
      "sam deploy"
    ]
  },
  "testing": {
    "text": [
      "See the GitHub repo for detailed testing instructions."
    ]
  },
  "cleanup": {
    "text": [
      "<code>sam delete</code>"
    ]
  },
  "authors": [
    {
      "name": "Jorge Tovar",
      "image": "https://avatars.githubusercontent.com/u/21094604?v=4",
      "bio": "Software Architect, passionate about serverless technologies and cloud computing.",
      "linkedin": "jorgetovar-sa",
      "twitter": "https://twitter.com/jorgetovar621"
    }
  ]
}<|MERGE_RESOLUTION|>--- conflicted
+++ resolved
@@ -25,13 +25,8 @@
         "link": "https://docs.aws.amazon.com/AmazonS3/latest/userguide/replication.html"
       },
       {
-<<<<<<< HEAD
-        "text": "Cross Region Replication",
-        "link": "https://www.youtube.com/watch?v=_6admeBN-lI&themeRefresh=1"
-=======
         "text": "Same Region Replication",
         "link": "https://aws.amazon.com/about-aws/whats-new/2019/09/amazon-s3-introduces-same-region-replication/"
->>>>>>> b5c9cc9f
       }
     ]
   },
