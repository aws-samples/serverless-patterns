--- conflicted
+++ resolved
@@ -170,11 +170,7 @@
           issue_number: process.env.PR_NUMBER,
           body:
             `Valid pattern file found. \n\n` +
-<<<<<<< HEAD
-            `Reviewer you can view the [pattern file here](https://beta.serverlessland.com/patterns/pattern-example?repo=XXX&pattern=${Buffer.from(JSON.stringify(parsedJSON)).toString('base64')}) \n\n`
-=======
             `Reviewer you can view the [pattern file here](https://beta.serverlessland.com/patterns/pattern-example?repo=XXX&pattern=${encodeURIComponent((JSON.stringify(parsedJSON)))}) \n\n`
->>>>>>> 3a05f229
         });
 
 
